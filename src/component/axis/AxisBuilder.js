<<<<<<< HEAD
define(function (require) {

    var zrUtil = require('zrender/core/util');
    var formatUtil = require('../../util/format');
    var graphic = require('../../util/graphic');
    var Model = require('../../model/Model');
    var numberUtil = require('../../util/number');
    var symbolUtil = require('../../util/symbol');
    var remRadian = numberUtil.remRadian;
    var isRadianAroundZero = numberUtil.isRadianAroundZero;
    var vec2 = require('zrender/core/vector');
    var matrix = require('zrender/core/matrix');
    var v2ApplyTransform = vec2.applyTransform;
    var retrieve = zrUtil.retrieve;

    var PI = Math.PI;

    function makeAxisEventDataBase(axisModel) {
        var eventData = {
            componentType: axisModel.mainType
        };
        eventData[axisModel.mainType + 'Index'] = axisModel.componentIndex;
        return eventData;
    }
=======
import * as zrUtil from 'zrender/src/core/util';
import * as formatUtil from '../../util/format';
import * as graphic from '../../util/graphic';
import Model from '../../model/Model';
import {isRadianAroundZero, remRadian} from '../../util/number';
import * as matrixUtil from 'zrender/src/core/matrix';
import * as vec2 from 'zrender/src/core/vector';

var v2ApplyTransform = vec2.applyTransform;
var retrieve = zrUtil.retrieve;

var PI = Math.PI;

function makeAxisEventDataBase(axisModel) {
    var eventData = {
        componentType: axisModel.mainType
    };
    eventData[axisModel.mainType + 'Index'] = axisModel.componentIndex;
    return eventData;
}

/**
 * A final axis is translated and rotated from a "standard axis".
 * So opt.position and opt.rotation is required.
 *
 * A standard axis is and axis from [0, 0] to [0, axisExtent[1]],
 * for example: (0, 0) ------------> (0, 50)
 *
 * nameDirection or tickDirection or labelDirection is 1 means tick
 * or label is below the standard axis, whereas is -1 means above
 * the standard axis. labelOffset means offset between label and axis,
 * which is useful when 'onZero', where axisLabel is in the grid and
 * label in outside grid.
 *
 * Tips: like always,
 * positive rotation represents anticlockwise, and negative rotation
 * represents clockwise.
 * The direction of position coordinate is the same as the direction
 * of screen coordinate.
 *
 * Do not need to consider axis 'inverse', which is auto processed by
 * axis extent.
 *
 * @param {module:zrender/container/Group} group
 * @param {Object} axisModel
 * @param {Object} opt Standard axis parameters.
 * @param {Array.<number>} opt.position [x, y]
 * @param {number} opt.rotation by radian
 * @param {number} [opt.nameDirection=1] 1 or -1 Used when nameLocation is 'middle' or 'center'.
 * @param {number} [opt.tickDirection=1] 1 or -1
 * @param {number} [opt.labelDirection=1] 1 or -1
 * @param {number} [opt.labelOffset=0] Usefull when onZero.
 * @param {string} [opt.axisLabelShow] default get from axisModel.
 * @param {string} [opt.axisName] default get from axisModel.
 * @param {number} [opt.axisNameAvailableWidth]
 * @param {number} [opt.labelRotate] by degree, default get from axisModel.
 * @param {number} [opt.labelInterval] Default label interval when label
 *                                     interval from model is null or 'auto'.
 * @param {number} [opt.strokeContainThreshold] Default label interval when label
 * @param {number} [opt.nameTruncateMaxWidth]
 */
var AxisBuilder = function (axisModel, opt) {
>>>>>>> e4a010e6

    /**
     * @readOnly
     */
    this.opt = opt;

    /**
     * @readOnly
     */
    this.axisModel = axisModel;

    // Default value
    zrUtil.defaults(
        opt,
        {
            labelOffset: 0,
            nameDirection: 1,
            tickDirection: 1,
            labelDirection: 1,
            silent: true
        }
    );

    /**
     * @readOnly
     */
    this.group = new graphic.Group();

    // FIXME Not use a seperate text group?
    var dumbGroup = new graphic.Group({
        position: opt.position.slice(),
        rotation: opt.rotation
    });

    // this.group.add(dumbGroup);
    // this._dumbGroup = dumbGroup;

    dumbGroup.updateTransform();
    this._transform = dumbGroup.transform;

    this._dumbGroup = dumbGroup;
};

AxisBuilder.prototype = {

    constructor: AxisBuilder,

    hasBuilder: function (name) {
        return !!builders[name];
    },

    add: function (name) {
        builders[name].call(this);
    },

<<<<<<< HEAD
            var lineStyle = zrUtil.extend(
                {
                    lineCap: 'round'
                },
                axisModel.getModel('axisLine.lineStyle').getLineStyle()
            );

            this.group.add(new graphic.Line(graphic.subPixelOptimizeLine({

                // Id for animation
                anid: 'line',

                shape: {
                    x1: pt1[0],
                    y1: pt1[1],
                    x2: pt2[0],
                    y2: pt2[1]
                },
                style: lineStyle,
                strokeContainThreshold: opt.strokeContainThreshold || 5,
                silent: true,
                z2: 1
            })));

            var arrows = axisModel.get('axisLine.symbol');
            var arrowSize = axisModel.get('axisLine.symbolSize');

            if (arrows != null) {
                if (typeof arrows === 'string') {
                    // Use the same arrow for start and end point
                    arrows = [arrows, arrows];
                }
                if (typeof arrowSize === 'string'
                    || typeof arrowSize === 'number'
                ) {
                    // Use the same size for width and height
                    arrowSize = [arrowSize, arrowSize];
                }

                var symbolWidth = arrowSize[0];
                var symbolHeight = arrowSize[1];

                // Start arrow
                if (arrows[0] !== 'none' && arrows[0] != null) {
                    var symbol = symbolUtil.createSymbol(
                        arrows[0],
                        -symbolWidth / 2,
                        -symbolHeight / 2,
                        symbolWidth,
                        symbolHeight,
                        lineStyle.stroke,
                        true
                    );
                    symbol.attr('rotation', opt.rotation + Math.PI / 2);
                    symbol.attr('position', pt1);
                    this.group.add(symbol);
                }

                // End arrow
                if (arrows[1] !== 'none' && arrows[1] != null) {
                    var symbol = symbolUtil.createSymbol(
                        arrows[1],
                        -symbolWidth / 2,
                        -symbolHeight / 2,
                        symbolWidth,
                        symbolHeight,
                        lineStyle.stroke,
                        true
                    );
                    symbol.attr('rotation', opt.rotation - Math.PI / 2);
                    symbol.attr('position', pt2);
                    this.group.add(symbol);
                }
            }
        },

        /**
         * @private
         */
        axisTickLabel: function () {
            var axisModel = this.axisModel;
            var opt = this.opt;

            var tickEls = buildAxisTick(this, axisModel, opt);
            var labelEls = buildAxisLabel(this, axisModel, opt);

            fixMinMaxLabelShow(axisModel, labelEls, tickEls);
        },

        /**
         * @private
         */
        axisName: function () {
            var opt = this.opt;
            var axisModel = this.axisModel;
            var name = retrieve(opt.axisName, axisModel.get('name'));

            if (!name) {
                return;
            }
=======
    getGroup: function () {
        return this.group;
    }
>>>>>>> e4a010e6

};

var builders = {

    /**
     * @private
     */
    axisLine: function () {
        var opt = this.opt;
        var axisModel = this.axisModel;

        if (!axisModel.get('axisLine.show')) {
            return;
        }

        var extent = this.axisModel.axis.getExtent();

        var matrix = this._transform;
        var pt1 = [extent[0], 0];
        var pt2 = [extent[1], 0];
        if (matrix) {
            v2ApplyTransform(pt1, pt1, matrix);
            v2ApplyTransform(pt2, pt2, matrix);
        }

        this.group.add(new graphic.Line(graphic.subPixelOptimizeLine({

            // Id for animation
            anid: 'line',

            shape: {
                x1: pt1[0],
                y1: pt1[1],
                x2: pt2[0],
                y2: pt2[1]
            },
            style: zrUtil.extend(
                {lineCap: 'round'},
                axisModel.getModel('axisLine.lineStyle').getLineStyle()
            ),
            strokeContainThreshold: opt.strokeContainThreshold || 5,
            silent: true,
            z2: 1
        })));
    },

    /**
     * @private
     */
    axisTickLabel: function () {
        var axisModel = this.axisModel;
        var opt = this.opt;

        var tickEls = buildAxisTick(this, axisModel, opt);
        var labelEls = buildAxisLabel(this, axisModel, opt);

        fixMinMaxLabelShow(axisModel, labelEls, tickEls);
    },

    /**
     * @private
     */
    axisName: function () {
        var opt = this.opt;
        var axisModel = this.axisModel;
        var name = retrieve(opt.axisName, axisModel.get('name'));

        if (!name) {
            return;
        }

        var nameLocation = axisModel.get('nameLocation');
        var nameDirection = opt.nameDirection;
        var textStyleModel = axisModel.getModel('nameTextStyle');
        var gap = axisModel.get('nameGap') || 0;

        var extent = this.axisModel.axis.getExtent();
        var gapSignal = extent[0] > extent[1] ? -1 : 1;
        var pos = [
            nameLocation === 'start'
                ? extent[0] - gapSignal * gap
                : nameLocation === 'end'
                ? extent[1] + gapSignal * gap
                : (extent[0] + extent[1]) / 2, // 'middle'
            // Reuse labelOffset.
            isNameLocationCenter(nameLocation) ? opt.labelOffset + nameDirection * gap : 0
        ];

        var labelLayout;

        var nameRotation = axisModel.get('nameRotate');
        if (nameRotation != null) {
            nameRotation = nameRotation * PI / 180; // To radian.
        }

        var axisNameAvailableWidth;

        if (isNameLocationCenter(nameLocation)) {
            labelLayout = innerTextLayout(
                opt.rotation,
                nameRotation != null ? nameRotation : opt.rotation, // Adapt to axis.
                nameDirection
            );
        }
        else {
            labelLayout = endTextLayout(
                opt, nameLocation, nameRotation || 0, extent
            );

            axisNameAvailableWidth = opt.axisNameAvailableWidth;
            if (axisNameAvailableWidth != null) {
                axisNameAvailableWidth = Math.abs(
                    axisNameAvailableWidth / Math.sin(labelLayout.rotation)
                );
                !isFinite(axisNameAvailableWidth) && (axisNameAvailableWidth = null);
            }
        }

        var textFont = textStyleModel.getFont();

        var truncateOpt = axisModel.get('nameTruncate', true) || {};
        var ellipsis = truncateOpt.ellipsis;
        var maxWidth = retrieve(
            opt.nameTruncateMaxWidth, truncateOpt.maxWidth, axisNameAvailableWidth
        );
        // FIXME
        // truncate rich text? (consider performance)
        var truncatedText = (ellipsis != null && maxWidth != null)
            ? formatUtil.truncateText(
                name, maxWidth, textFont, ellipsis,
                {minChar: 2, placeholder: truncateOpt.placeholder}
            )
            : name;

        var tooltipOpt = axisModel.get('tooltip', true);

        var mainType = axisModel.mainType;
        var formatterParams = {
            componentType: mainType,
            name: name,
            $vars: ['name']
        };
        formatterParams[mainType + 'Index'] = axisModel.componentIndex;

        var textEl = new graphic.Text({
            // Id for animation
            anid: 'name',

            __fullText: name,
            __truncatedText: truncatedText,

            position: pos,
            rotation: labelLayout.rotation,
            silent: isSilent(axisModel),
            z2: 1,
            tooltip: (tooltipOpt && tooltipOpt.show)
                ? zrUtil.extend({
                    content: name,
                    formatter: function () {
                        return name;
                    },
                    formatterParams: formatterParams
                }, tooltipOpt)
                : null
        });

        graphic.setTextStyle(textEl.style, textStyleModel, {
            text: truncatedText,
            textFont: textFont,
            textFill: textStyleModel.getTextColor()
                || axisModel.get('axisLine.lineStyle.color'),
            textAlign: labelLayout.textAlign,
            textVerticalAlign: labelLayout.textVerticalAlign
        });

        if (axisModel.get('triggerEvent')) {
            textEl.eventData = makeAxisEventDataBase(axisModel);
            textEl.eventData.targetType = 'axisName';
            textEl.eventData.name = name;
        }

        // FIXME
        this._dumbGroup.add(textEl);
        textEl.updateTransform();

        this.group.add(textEl);

        textEl.decomposeTransform();
    }

};

/**
 * @public
 * @static
 * @param {Object} opt
 * @param {number} axisRotation in radian
 * @param {number} textRotation in radian
 * @param {number} direction
 * @return {Object} {
 *  rotation, // according to axis
 *  textAlign,
 *  textVerticalAlign
 * }
 */
var innerTextLayout = AxisBuilder.innerTextLayout = function (axisRotation, textRotation, direction) {
    var rotationDiff = remRadian(textRotation - axisRotation);
    var textAlign;
    var textVerticalAlign;

    if (isRadianAroundZero(rotationDiff)) { // Label is parallel with axis line.
        textVerticalAlign = direction > 0 ? 'top' : 'bottom';
        textAlign = 'center';
    }
    else if (isRadianAroundZero(rotationDiff - PI)) { // Label is inverse parallel with axis line.
        textVerticalAlign = direction > 0 ? 'bottom' : 'top';
        textAlign = 'center';
    }
    else {
        textVerticalAlign = 'middle';

        if (rotationDiff > 0 && rotationDiff < PI) {
            textAlign = direction > 0 ? 'right' : 'left';
        }
        else {
            textAlign = direction > 0 ? 'left' : 'right';
        }
    }

    return {
        rotation: rotationDiff,
        textAlign: textAlign,
        textVerticalAlign: textVerticalAlign
    };
};

function endTextLayout(opt, textPosition, textRotate, extent) {
    var rotationDiff = remRadian(textRotate - opt.rotation);
    var textAlign;
    var textVerticalAlign;
    var inverse = extent[0] > extent[1];
    var onLeft = (textPosition === 'start' && !inverse)
        || (textPosition !== 'start' && inverse);

    if (isRadianAroundZero(rotationDiff - PI / 2)) {
        textVerticalAlign = onLeft ? 'bottom' : 'top';
        textAlign = 'center';
    }
    else if (isRadianAroundZero(rotationDiff - PI * 1.5)) {
        textVerticalAlign = onLeft ? 'top' : 'bottom';
        textAlign = 'center';
    }
    else {
        textVerticalAlign = 'middle';
        if (rotationDiff < PI * 1.5 && rotationDiff > PI / 2) {
            textAlign = onLeft ? 'left' : 'right';
        }
        else {
            textAlign = onLeft ? 'right' : 'left';
        }
    }

    return {
        rotation: rotationDiff,
        textAlign: textAlign,
        textVerticalAlign: textVerticalAlign
    };
}

function isSilent(axisModel) {
    var tooltipOpt = axisModel.get('tooltip');
    return axisModel.get('silent')
        // Consider mouse cursor, add these restrictions.
        || !(
            axisModel.get('triggerEvent') || (tooltipOpt && tooltipOpt.show)
        );
}

function fixMinMaxLabelShow(axisModel, labelEls, tickEls) {
    // If min or max are user set, we need to check
    // If the tick on min(max) are overlap on their neighbour tick
    // If they are overlapped, we need to hide the min(max) tick label
    var showMinLabel = axisModel.get('axisLabel.showMinLabel');
    var showMaxLabel = axisModel.get('axisLabel.showMaxLabel');

    // FIXME
    // Have not consider onBand yet, where tick els is more than label els.

    labelEls = labelEls || [];
    tickEls = tickEls || [];

    var firstLabel = labelEls[0];
    var nextLabel = labelEls[1];
    var lastLabel = labelEls[labelEls.length - 1];
    var prevLabel = labelEls[labelEls.length - 2];

    var firstTick = tickEls[0];
    var nextTick = tickEls[1];
    var lastTick = tickEls[tickEls.length - 1];
    var prevTick = tickEls[tickEls.length - 2];

    if (showMinLabel === false) {
        ignoreEl(firstLabel);
        ignoreEl(firstTick);
    }
    else if (isTwoLabelOverlapped(firstLabel, nextLabel)) {
        if (showMinLabel) {
            ignoreEl(nextLabel);
            ignoreEl(nextTick);
        }
        else {
            ignoreEl(firstLabel);
            ignoreEl(firstTick);
        }
    }

    if (showMaxLabel === false) {
        ignoreEl(lastLabel);
        ignoreEl(lastTick);
    }
    else if (isTwoLabelOverlapped(prevLabel, lastLabel)) {
        if (showMaxLabel) {
            ignoreEl(prevLabel);
            ignoreEl(prevTick);
        }
        else {
            ignoreEl(lastLabel);
            ignoreEl(lastTick);
        }
    }
}

function ignoreEl(el) {
    el && (el.ignore = true);
}

function isTwoLabelOverlapped(current, next, labelLayout) {
    // current and next has the same rotation.
    var firstRect = current && current.getBoundingRect().clone();
    var nextRect = next && next.getBoundingRect().clone();

    if (!firstRect || !nextRect) {
        return;
    }

    // When checking intersect of two rotated labels, we use mRotationBack
    // to avoid that boundingRect is enlarge when using `boundingRect.applyTransform`.
    var mRotationBack = matrixUtil.identity([]);
    matrixUtil.rotate(mRotationBack, mRotationBack, -current.rotation);

    firstRect.applyTransform(matrixUtil.mul([], mRotationBack, current.getLocalTransform()));
    nextRect.applyTransform(matrixUtil.mul([], mRotationBack, next.getLocalTransform()));

    return firstRect.intersect(nextRect);
}

function isNameLocationCenter(nameLocation) {
    return nameLocation === 'middle' || nameLocation === 'center';
}

/**
 * @static
 */
var ifIgnoreOnTick = AxisBuilder.ifIgnoreOnTick = function (
    axis,
    i,
    interval,
    ticksCnt,
    showMinLabel,
    showMaxLabel
) {
    if (i === 0 && showMinLabel || i === ticksCnt - 1 && showMaxLabel) {
        return false;
    }

    // FIXME
    // Have not consider label overlap (if label is too long) yet.

    var rawTick;
    var scale = axis.scale;
    return scale.type === 'ordinal'
        && (
            typeof interval === 'function'
                ? (
                    rawTick = scale.getTicks()[i],
                    !interval(rawTick, scale.getLabel(rawTick))
                )
                : i % (interval + 1)
        );
};

/**
 * @static
 */
var getInterval = AxisBuilder.getInterval = function (model, labelInterval) {
    var interval = model.get('interval');
    if (interval == null || interval == 'auto') {
        interval = labelInterval;
    }
    return interval;
};

function buildAxisTick(axisBuilder, axisModel, opt) {
    var axis = axisModel.axis;

    if (!axisModel.get('axisTick.show') || axis.scale.isBlank()) {
        return;
    }

    var tickModel = axisModel.getModel('axisTick');

    var lineStyleModel = tickModel.getModel('lineStyle');
    var tickLen = tickModel.get('length');

    var tickInterval = getInterval(tickModel, opt.labelInterval);
    var ticksCoords = axis.getTicksCoords(tickModel.get('alignWithLabel'));
    // FIXME
    // Corresponds to ticksCoords ?
    var ticks = axis.scale.getTicks();

    var showMinLabel = axisModel.get('axisLabel.showMinLabel');
    var showMaxLabel = axisModel.get('axisLabel.showMaxLabel');

    var pt1 = [];
    var pt2 = [];
    var matrix = axisBuilder._transform;

    var tickEls = [];

    var ticksCnt = ticksCoords.length;
    for (var i = 0; i < ticksCnt; i++) {
        // Only ordinal scale support tick interval
        if (ifIgnoreOnTick(
            axis, i, tickInterval, ticksCnt,
            showMinLabel, showMaxLabel
        )) {
            continue;
        }

        var tickCoord = ticksCoords[i];

        pt1[0] = tickCoord;
        pt1[1] = 0;
        pt2[0] = tickCoord;
        pt2[1] = opt.tickDirection * tickLen;

        if (matrix) {
            v2ApplyTransform(pt1, pt1, matrix);
            v2ApplyTransform(pt2, pt2, matrix);
        }
        // Tick line, Not use group transform to have better line draw
        var tickEl = new graphic.Line(graphic.subPixelOptimizeLine({
            // Id for animation
            anid: 'tick_' + ticks[i],

            shape: {
                x1: pt1[0],
                y1: pt1[1],
                x2: pt2[0],
                y2: pt2[1]
            },
            style: zrUtil.defaults(
                lineStyleModel.getLineStyle(),
                {
                    stroke: axisModel.get('axisLine.lineStyle.color')
                }
            ),
            z2: 2,
            silent: true
        }));
        axisBuilder.group.add(tickEl);
        tickEls.push(tickEl);
    }

    return tickEls;
}

function buildAxisLabel(axisBuilder, axisModel, opt) {
    var axis = axisModel.axis;
    var show = retrieve(opt.axisLabelShow, axisModel.get('axisLabel.show'));

    if (!show || axis.scale.isBlank()) {
        return;
    }

    var labelModel = axisModel.getModel('axisLabel');
    var labelMargin = labelModel.get('margin');
    var ticks = axis.scale.getTicks();
    var labels = axisModel.getFormattedLabels();

    // Special label rotate.
    var labelRotation = (
        retrieve(opt.labelRotate, labelModel.get('rotate')) || 0
    ) * PI / 180;

    var labelLayout = innerTextLayout(opt.rotation, labelRotation, opt.labelDirection);
    var categoryData = axisModel.get('data');

    var labelEls = [];
    var silent = isSilent(axisModel);
    var triggerEvent = axisModel.get('triggerEvent');

    var showMinLabel = axisModel.get('axisLabel.showMinLabel');
    var showMaxLabel = axisModel.get('axisLabel.showMaxLabel');

    zrUtil.each(ticks, function (tickVal, index) {
        if (ifIgnoreOnTick(
            axis, index, opt.labelInterval, ticks.length,
            showMinLabel, showMaxLabel
        )) {
                return;
        }

        var itemLabelModel = labelModel;
        if (categoryData && categoryData[tickVal] && categoryData[tickVal].textStyle) {
            itemLabelModel = new Model(
                categoryData[tickVal].textStyle, labelModel, axisModel.ecModel
            );
        }

        var textColor = itemLabelModel.getTextColor()
            || axisModel.get('axisLine.lineStyle.color');

        var tickCoord = axis.dataToCoord(tickVal);
        var pos = [
            tickCoord,
            opt.labelOffset + opt.labelDirection * labelMargin
        ];
        var labelStr = axis.scale.getLabel(tickVal);

        var textEl = new graphic.Text({
            // Id for animation
            anid: 'label_' + tickVal,
            position: pos,
            rotation: labelLayout.rotation,
            silent: silent,
            z2: 10
        });

        graphic.setTextStyle(textEl.style, itemLabelModel, {
            text: labels[index],
            textAlign: itemLabelModel.getShallow('align', true)
                || labelLayout.textAlign,
            textVerticalAlign: itemLabelModel.getShallow('verticalAlign', true)
                || itemLabelModel.getShallow('baseline', true)
                || labelLayout.textVerticalAlign,
            textFill: typeof textColor === 'function'
                ? textColor(
                    // (1) In category axis with data zoom, tick is not the original
                    // index of axis.data. So tick should not be exposed to user
                    // in category axis.
                    // (2) Compatible with previous version, which always returns labelStr.
                    // But in interval scale labelStr is like '223,445', which maked
                    // user repalce ','. So we modify it to return original val but remain
                    // it as 'string' to avoid error in replacing.
                    axis.type === 'category' ? labelStr : axis.type === 'value' ? tickVal + '' : tickVal,
                    index
                )
                : textColor
        });

        // Pack data for mouse event
        if (triggerEvent) {
            textEl.eventData = makeAxisEventDataBase(axisModel);
            textEl.eventData.targetType = 'axisLabel';
            textEl.eventData.value = labelStr;
        }

        // FIXME
        axisBuilder._dumbGroup.add(textEl);
        textEl.updateTransform();

        labelEls.push(textEl);
        axisBuilder.group.add(textEl);

        textEl.decomposeTransform();

    });

    return labelEls;
}


export default AxisBuilder;<|MERGE_RESOLUTION|>--- conflicted
+++ resolved
@@ -1,34 +1,9 @@
-<<<<<<< HEAD
-define(function (require) {
-
-    var zrUtil = require('zrender/core/util');
-    var formatUtil = require('../../util/format');
-    var graphic = require('../../util/graphic');
-    var Model = require('../../model/Model');
-    var numberUtil = require('../../util/number');
-    var symbolUtil = require('../../util/symbol');
-    var remRadian = numberUtil.remRadian;
-    var isRadianAroundZero = numberUtil.isRadianAroundZero;
-    var vec2 = require('zrender/core/vector');
-    var matrix = require('zrender/core/matrix');
-    var v2ApplyTransform = vec2.applyTransform;
-    var retrieve = zrUtil.retrieve;
-
-    var PI = Math.PI;
-
-    function makeAxisEventDataBase(axisModel) {
-        var eventData = {
-            componentType: axisModel.mainType
-        };
-        eventData[axisModel.mainType + 'Index'] = axisModel.componentIndex;
-        return eventData;
-    }
-=======
 import * as zrUtil from 'zrender/src/core/util';
 import * as formatUtil from '../../util/format';
 import * as graphic from '../../util/graphic';
 import Model from '../../model/Model';
 import {isRadianAroundZero, remRadian} from '../../util/number';
+import {createSymbol} from '../../util/symbol';
 import * as matrixUtil from 'zrender/src/core/matrix';
 import * as vec2 from 'zrender/src/core/vector';
 
@@ -86,7 +61,6 @@
  * @param {number} [opt.nameTruncateMaxWidth]
  */
 var AxisBuilder = function (axisModel, opt) {
->>>>>>> e4a010e6
 
     /**
      * @readOnly
@@ -142,112 +116,9 @@
         builders[name].call(this);
     },
 
-<<<<<<< HEAD
-            var lineStyle = zrUtil.extend(
-                {
-                    lineCap: 'round'
-                },
-                axisModel.getModel('axisLine.lineStyle').getLineStyle()
-            );
-
-            this.group.add(new graphic.Line(graphic.subPixelOptimizeLine({
-
-                // Id for animation
-                anid: 'line',
-
-                shape: {
-                    x1: pt1[0],
-                    y1: pt1[1],
-                    x2: pt2[0],
-                    y2: pt2[1]
-                },
-                style: lineStyle,
-                strokeContainThreshold: opt.strokeContainThreshold || 5,
-                silent: true,
-                z2: 1
-            })));
-
-            var arrows = axisModel.get('axisLine.symbol');
-            var arrowSize = axisModel.get('axisLine.symbolSize');
-
-            if (arrows != null) {
-                if (typeof arrows === 'string') {
-                    // Use the same arrow for start and end point
-                    arrows = [arrows, arrows];
-                }
-                if (typeof arrowSize === 'string'
-                    || typeof arrowSize === 'number'
-                ) {
-                    // Use the same size for width and height
-                    arrowSize = [arrowSize, arrowSize];
-                }
-
-                var symbolWidth = arrowSize[0];
-                var symbolHeight = arrowSize[1];
-
-                // Start arrow
-                if (arrows[0] !== 'none' && arrows[0] != null) {
-                    var symbol = symbolUtil.createSymbol(
-                        arrows[0],
-                        -symbolWidth / 2,
-                        -symbolHeight / 2,
-                        symbolWidth,
-                        symbolHeight,
-                        lineStyle.stroke,
-                        true
-                    );
-                    symbol.attr('rotation', opt.rotation + Math.PI / 2);
-                    symbol.attr('position', pt1);
-                    this.group.add(symbol);
-                }
-
-                // End arrow
-                if (arrows[1] !== 'none' && arrows[1] != null) {
-                    var symbol = symbolUtil.createSymbol(
-                        arrows[1],
-                        -symbolWidth / 2,
-                        -symbolHeight / 2,
-                        symbolWidth,
-                        symbolHeight,
-                        lineStyle.stroke,
-                        true
-                    );
-                    symbol.attr('rotation', opt.rotation - Math.PI / 2);
-                    symbol.attr('position', pt2);
-                    this.group.add(symbol);
-                }
-            }
-        },
-
-        /**
-         * @private
-         */
-        axisTickLabel: function () {
-            var axisModel = this.axisModel;
-            var opt = this.opt;
-
-            var tickEls = buildAxisTick(this, axisModel, opt);
-            var labelEls = buildAxisLabel(this, axisModel, opt);
-
-            fixMinMaxLabelShow(axisModel, labelEls, tickEls);
-        },
-
-        /**
-         * @private
-         */
-        axisName: function () {
-            var opt = this.opt;
-            var axisModel = this.axisModel;
-            var name = retrieve(opt.axisName, axisModel.get('name'));
-
-            if (!name) {
-                return;
-            }
-=======
     getGroup: function () {
         return this.group;
     }
->>>>>>> e4a010e6
 
 };
 
@@ -274,8 +145,14 @@
             v2ApplyTransform(pt2, pt2, matrix);
         }
 
+        var lineStyle = zrUtil.extend(
+            {
+                lineCap: 'round'
+            },
+            axisModel.getModel('axisLine.lineStyle').getLineStyle()
+        );
+
         this.group.add(new graphic.Line(graphic.subPixelOptimizeLine({
-
             // Id for animation
             anid: 'line',
 
@@ -285,14 +162,62 @@
                 x2: pt2[0],
                 y2: pt2[1]
             },
-            style: zrUtil.extend(
-                {lineCap: 'round'},
-                axisModel.getModel('axisLine.lineStyle').getLineStyle()
-            ),
+            style: lineStyle,
             strokeContainThreshold: opt.strokeContainThreshold || 5,
             silent: true,
             z2: 1
         })));
+
+        var arrows = axisModel.get('axisLine.symbol');
+        var arrowSize = axisModel.get('axisLine.symbolSize');
+
+        if (arrows != null) {
+            if (typeof arrows === 'string') {
+                // Use the same arrow for start and end point
+                arrows = [arrows, arrows];
+            }
+            if (typeof arrowSize === 'string'
+                || typeof arrowSize === 'number'
+            ) {
+                // Use the same size for width and height
+                arrowSize = [arrowSize, arrowSize];
+            }
+
+            var symbolWidth = arrowSize[0];
+            var symbolHeight = arrowSize[1];
+
+            // Start arrow
+            if (arrows[0] !== 'none' && arrows[0] != null) {
+                var symbol = createSymbol(
+                    arrows[0],
+                    -symbolWidth / 2,
+                    -symbolHeight / 2,
+                    symbolWidth,
+                    symbolHeight,
+                    lineStyle.stroke,
+                    true
+                );
+                symbol.attr('rotation', opt.rotation + Math.PI / 2);
+                symbol.attr('position', pt1);
+                this.group.add(symbol);
+            }
+
+            // End arrow
+            if (arrows[1] !== 'none' && arrows[1] != null) {
+                var symbol = createSymbol(
+                    arrows[1],
+                    -symbolWidth / 2,
+                    -symbolHeight / 2,
+                    symbolWidth,
+                    symbolHeight,
+                    lineStyle.stroke,
+                    true
+                );
+                symbol.attr('rotation', opt.rotation - Math.PI / 2);
+                symbol.attr('position', pt2);
+                this.group.add(symbol);
+            }
+        }
     },
 
     /**
