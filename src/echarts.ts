--- conflicted
+++ resolved
@@ -1843,14 +1843,10 @@
             });
         };
 
-<<<<<<< HEAD
         function updateZ(model: ComponentModel, view: ComponentView | ChartView): void {
-=======
-        updateZ = function (model: ComponentModel, view: ComponentView | ChartView): void {
             if (model.preventAutoZ) {
                 return;
             }
->>>>>>> 9963aa4f
             const z = model.get('z');
             const zlevel = model.get('zlevel');
             // Set z and zlevel
