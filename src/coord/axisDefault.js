--- conflicted
+++ resolved
@@ -32,68 +32,6 @@
 
     axisPointer: {},
 
-<<<<<<< HEAD
-        // 坐标轴线
-        axisLine: {
-            // 默认显示，属性show控制显示与否
-            show: true,
-            onZero: true,
-            onZeroAxisIndex: null,
-            // 属性lineStyle控制线条样式
-            lineStyle: {
-                color: '#333',
-                width: 1,
-                type: 'solid'
-            },
-            symbol: ['none', 'none'],
-            symbolSize: [10, 15]
-        },
-        // 坐标轴小标记
-        axisTick: {
-            // 属性show控制显示与否，默认显示
-            show: true,
-            // 控制小标记是否在grid里
-            inside: false,
-            // 属性length控制线长
-            length: 5,
-            // 属性lineStyle控制线条样式
-            lineStyle: {
-                width: 1
-            }
-        },
-        // 坐标轴文本标签，详见axis.axisLabel
-        axisLabel: {
-            show: true,
-            // 控制文本标签是否在grid里
-            inside: false,
-            rotate: 0,
-            showMinLabel: null, // true | false | null (auto)
-            showMaxLabel: null, // true | false | null (auto)
-            margin: 8,
-            // formatter: null,
-            // 其余属性默认使用全局文本样式，详见TEXTSTYLE
-            fontSize: 12
-        },
-        // 分隔线
-        splitLine: {
-            // 默认显示，属性show控制显示与否
-            show: true,
-            // 属性lineStyle（详见lineStyle）控制线条样式
-            lineStyle: {
-                color: ['#ccc'],
-                width: 1,
-                type: 'solid'
-            }
-        },
-        // 分隔区域
-        splitArea: {
-            // 默认不显示，属性show控制显示与否
-            show: false,
-            // 属性areaStyle（详见areaStyle）控制区域样式
-            areaStyle: {
-                color: ['rgba(250,250,250,0.3)','rgba(200,200,200,0.3)']
-            }
-=======
     // 坐标轴线
     axisLine: {
         // 默认显示，属性show控制显示与否
@@ -105,8 +43,10 @@
             color: '#333',
             width: 1,
             type: 'solid'
->>>>>>> e4a010e6
-        }
+        },
+        // 坐标轴两端的箭头
+        symbol: ['none', 'none'],
+        symbolSize: [10, 15]
     },
     // 坐标轴小标记
     axisTick: {
