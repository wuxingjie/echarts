--- conflicted
+++ resolved
@@ -914,7 +914,6 @@
     listProto.setItemGraphicEl = function (idx, el) {
         var hostModel = this.hostModel;
 
-<<<<<<< HEAD
         if (zrUtil.isArray(el)) {
             zrUtil.each(el, function (singleEl) {
                 singleEl && addIndexToGraphicEl(singleEl, idx, hostModel);
@@ -922,17 +921,6 @@
         }
         else {
             addIndexToGraphicEl(el, idx, hostModel);
-=======
-        if (el) {
-            if (zrUtil.isArray(el)) {
-                zrUtil.each(el, function (singleEl) {
-                    addIndexToGraphicEl(singleEl, idx, hostModel);
-                });
-            }
-            else {
-                addIndexToGraphicEl(el, idx, hostModel);
-            }
->>>>>>> 8bed944c
         }
 
         this._graphicEls[idx] = el;
