--- conflicted
+++ resolved
@@ -32,11 +32,8 @@
 import { setLabelLineStyle, getLabelLineStatesModels } from '../../label/labelGuideHelper';
 import { setLabelStyle, getLabelStatesModels } from '../../label/labelStyle';
 import { getSectorCornerRadius } from '../helper/pieHelper';
-<<<<<<< HEAD
 import {saveOldStyle} from '../../animation/basicTrasition';
-=======
 import { getBasicPieLayout } from './pieLayout';
->>>>>>> 223e6368
 
 /**
  * Piece of pie including Sector, Label, LabelLine
