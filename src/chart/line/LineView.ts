--- conflicted
+++ resolved
@@ -26,7 +26,6 @@
 import lineAnimationDiff from './lineAnimationDiff';
 import * as graphic from '../../util/graphic';
 import * as modelUtil from '../../util/model';
-import * as numberUtil from '../../util/number';
 import {ECPolyline, ECPolygon} from './poly';
 import ChartView from '../../view/Chart';
 import {prepareDataCoordInfo, getStackedOnPoint} from './helper';
@@ -43,12 +42,10 @@
 import type Axis2D from '../../coord/cartesian/Axis2D';
 import { CoordinateSystemClipArea } from '../../coord/CoordinateSystem';
 import { setStatesStylesFromModel, setStatesFlag, enableHoverEmphasis } from '../../util/states';
-<<<<<<< HEAD
-import { getECData } from '../../util/ecData';
 import Displayable from 'zrender/src/graphic/Displayable';
 import {makeInner} from '../../util/model';
 import Model from '../../model/Model';
-import {getLabelText, setLabelStyle, getLabelStatesModels} from '../../label/labelStyle';
+import {setLabelStyle, getLabelStatesModels} from '../../label/labelStyle';
 import {getDefaultLabel} from '../helper/labelHelper';
 import SeriesModel from '../../model/Series';
 import {TextStyleProps} from 'zrender/src/graphic/Text';
@@ -58,11 +55,8 @@
     precision: number,
     isStopped: boolean
 }, graphic.Text>();
-=======
 import { getECData } from '../../util/innerStore';
 import { createFloat32Array } from '../../util/vendor';
-
->>>>>>> 06973ad6
 
 type PolarArea = ReturnType<Polar['getArea']>;
 type Cartesian2DArea = ReturnType<Cartesian2D['getArea']>;
@@ -643,13 +637,10 @@
             showSymbol && symbolDraw.updateData(data, {
                 isIgnore: isIgnoreFunc,
                 clipShape: clipShapeForSymbol,
-<<<<<<< HEAD
-                forceUseUpdateAnimation: true
-=======
+                forceUseUpdateAnimation: true,
                 getSymbolPoint(idx) {
                     return [points[idx * 2], points[idx * 2 + 1]];
                 }
->>>>>>> 06973ad6
             });
 
             // Stop symbol animation and sync with line points
@@ -1247,6 +1238,7 @@
                                 : graphic.interpolateRawValues(
                                     data, endLabelModel, lValue, rValue, valueRatio
                                 );
+                            console.log(lValue, rValue, interpolated);
                         }
 
                         if (interpolated == null) {
