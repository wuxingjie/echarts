--- conflicted
+++ resolved
@@ -58,7 +58,7 @@
                 this._polyline = polyline;
             }
             else {
-<<<<<<< HEAD
+                // FIXME Handle the situation of adding and removing data
                 // this._polyline.animateShape()
                 //     .when(500, {
                 //         points: points
@@ -66,14 +66,6 @@
                 //     .start('cubicOut');
                 this._polyline.shape.points = points;
                 this._polyline.dirty(true);
-=======
-                // FIXME Handle the situation of adding and removing data
-                this._polyline.animateShape()
-                    .when(500, {
-                        points: points
-                    })
-                    .start('cubicOut');
->>>>>>> e4d7566e
 
                 // Add back
                 this.group.add(this._polyline);
